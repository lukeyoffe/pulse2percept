--- conflicted
+++ resolved
@@ -10,15 +10,9 @@
 """
 
 from .orion import Orion
-<<<<<<< HEAD
-
-__all__ = [
-    "Orion"
-=======
 from .cortivis import Cortivis
 
 __all__ = [
     "Orion",
     "Cortivis"
->>>>>>> 6441209d
 ]