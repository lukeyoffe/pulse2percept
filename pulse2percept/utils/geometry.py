--- conflicted
+++ resolved
@@ -119,35 +119,6 @@
         self.y_range = y_range
         self.step = step
         self.type = grid_type
-<<<<<<< HEAD
-        # internally, all layers (dva, ret, v1, etc) are stored here
-        self._x = {}
-        self._y = {}
-        
-        # Allows grid.xret, grid.v1, etc
-        def getter(layername, coord):
-            def fn(self):
-                grid_coords = getattr(self, '_'+coord)
-                if layername in grid_coords.keys():
-                    return grid_coords[layername]
-                else:
-                    raise ValueError(f"'{coord}{layername}' layer not \
-                        defined (try a different retinotopy)")
-            return fn
-        def setter(layername, coord):
-            def fn(self, value):
-                getattr(self, '_'+coord)[layername] = value
-            return fn
-        for coord in ['x', 'y']:
-            for layername in ['v1', 'v2', 'v3', 'ret', 'dva']:
-                setattr(type(self), coord + layername, property(
-                    fget=getter(layername, coord),
-                    fset=setter(layername, coord)))
-            # backward compatibility, allows grid.x
-            setattr(type(self), coord, property(
-                fget=getter('dva', coord),
-                fset=setter('dva', coord)))
-=======
         self.regions = []
         # Datatype for storing the grid of coordinates
         self.CoordinateGrid = namedtuple("CoordinateGrid", ['x', 'y'])
@@ -156,7 +127,6 @@
         # Register helper getters and setters for region names. This is slightly
         # wasteful to do with every instance, but it is impossible to do before initialization
         self._register_regions(self.all_regions)
->>>>>>> 3e068067
 
         # These could also be their own subclasses:
         if grid_type == 'rectangular':
